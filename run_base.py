import subprocess

# Create log
script_name = 'train_base.py'

# Simulate the command line arguments
arguments = [
            # Basic configurations  
            "--data_name=MNIST",
            # Data Factory - MNIST
            "--train_data=data/mnist/train-images.idx3-ubyte", 
            "--train_label=data/mnist/train-labels.idx1-ubyte", 
            "--test_data=data/mnist/test-images.idx3-ubyte", 
            "--test_label=data/mnist/test-labels.idx1-ubyte",
            "--train_size=60000",
            "--test_size=10000",
            "--classes=10",
            # # Data Factory - FASHION-MNIST
            # "--train_data=data/fashion_mnist/train-images.idx3-ubyte", 
            # "--train_label=data/fashion_mnist/train-labels.idx1-ubyte", 
            # "--test_data=data/fashion_mnist/test-images.idx3-ubyte", 
            # "--test_label=data/fashion_mnist/test-labels.idx1-ubyte", 
            # "--train_size=60000",
            # "--test_size=10000",
            # "--classes=10",
            # # Data Factory - E-MNIST
            # "--train_data=data/ext_mnist/train-images.idx3-ubyte", 
            # "--train_label=data/ext_mnist/train-labels.idx1-ubyte", 
            # "--test_data=data/ext_mnist/test-images.idx3-ubyte", 
            # "--test_label=data/ext_mnist/test-labels.idx1-ubyte", 
            # "--train_size=88800",
            # "--test_size=14800",
            # "--classes=26",
            # CSV files generated - MNIST
            "--train_fname=data/mnist/mnist_train.csv",
            "--test_fname=data/mnist/mnist_test.csv",
            # # CSV files generated - E-MNIST
            # "--train_fname=data/ext_mnist/ext_mnist_train.csv",
            # "--test_fname=data/ext_mnist/ext_mnist_test.csv",
            # # CSV files generated - FASHION-MNIST
            # "--train_fname=data/fashion_mnist/fashion_mnist_train.csv",
            # "--test_fname=data/fashion_mnist/fashion_mnist_test.csv",
            # Dimension of each layer
            '--input_dim=784', 
            '--heb_dim=64', 
            '--output_dim=10',
            # Hebbian layer hyperparameters  
            '--heb_lamb=15', 
            '--heb_gam=0.99',
            '--heb_eps=0.0001',
            '--sigmoid_k=1',
            '--learning_rule=orthogonal',
            '--inhibition_rule=relu',
            '--weight_growth=linear',
            '--weight_decay=simple',
            '--bias_update=no_bias',
            # Classification layer hyperparameters
            '--include_first=True',
            # Shared hyperparameters
            '--lr=0.005',
            '--alpha=0',
            '--beta=1',
            '--sigma=1',
            '--mu=0',
            '--init=uniform',
            # Experiment parameters
            '--batch_size=1',
<<<<<<< HEAD
            '--epochs=10', 
=======
            '--epochs=5', 
>>>>>>> 04f95ada
            '--device=cpu',
            # '--device=cuda:8',
            '--local_machine=True',
            '--experiment_type=base'
            ]

# Construct the command
command = ['python', script_name] + arguments

# Run the command
result = subprocess.run(command, stdout=subprocess.PIPE, stderr=subprocess.PIPE, text=True)

# Print the output
print("Standard Output:\n", result.stdout)
print("Standard Error:\n", result.stderr) <|MERGE_RESOLUTION|>--- conflicted
+++ resolved
@@ -65,11 +65,7 @@
             '--init=uniform',
             # Experiment parameters
             '--batch_size=1',
-<<<<<<< HEAD
-            '--epochs=10', 
-=======
             '--epochs=5', 
->>>>>>> 04f95ada
             '--device=cpu',
             # '--device=cuda:8',
             '--local_machine=True',
