--- conflicted
+++ resolved
@@ -5,11 +5,6 @@
     "b_lr": 0.0033,
     "l_lr": 0.1,
     "w_norm": 0.01,
-<<<<<<< HEAD
     "num_layers": 2,
     "anti_hebb_factor": 1
-=======
-    "num_layers": 10,
-    "mexican_factor": 5
->>>>>>> 28386c3f
 }