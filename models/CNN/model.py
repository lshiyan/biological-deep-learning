--- conflicted
+++ resolved
@@ -10,42 +10,9 @@
 from models.hyperparams import ImageType, LearningRule, WeightScale, Inhibition, oneHotEncode
 
 
-<<<<<<< HEAD
-
-class ImageType(Enum):
-    Gray = 1
-    RGB = 2
-
-class ClassifierLearning(Enum):
-    Supervised = 1
-    Contrastive = 2
-    Orthogonal = 3
-    SoftHebb = 4
-
-class Learning(Enum):
-    OrthogonalExclusive = 1
-    FullyOrthogonal = 2
-    SoftHebb = 3
-
-class WeightScale(Enum):
-    WeightNormalization = 1
-    No = 2
-
-class Inhibition(Enum):
-    Softmax = 1
-    RePU = 2
-
-
-def oneHotEncode(labels, num_classes, device):
-    one_hot_encoded = torch.zeros(len(labels), num_classes).to(device)
-    one_hot_encoded.scatter_(1, labels.unsqueeze(1), 1)
-    return one_hot_encoded
-
-
-
-
-=======
->>>>>>> 7fe22462
+
+
+
 class ConvolutionalNeuralNet(nn.Module):
     def __init__(self, device):
         super(ConvolutionalNeuralNet, self).__init__()
@@ -145,24 +112,12 @@
 
 
 
-<<<<<<< HEAD
 class Hebbian_Classifier(nn.Module):
     def __init__(self, inputdim, outputdim, lr, lamb, device, b=1, triangle=False, output_learning=ClassifierLearning.Contrastive, inhibition=Inhibition.RePU):
         super(Hebbian_Classifier, self).__init__()
         self.inputdim = inputdim
         self.outputdim = outputdim
         self.lr = lr 
-=======
-
-class Hebbian_Layer(nn.Module):
-    def __init__(self, inputdim, outputdim, lr, lamb, rho, gamma, eps, device, eta=1, b=1, is_output_layer=False,
-                 output_learning=LearningRule.Supervised, update=LearningRule.OrthogonalExclusive,
-                 weightscaling=WeightScale.WeightNormalization, triangle=False, inhibition = Inhibition.RePU):
-        super(Hebbian_Layer, self).__init__()
-        self.input_dim = inputdim
-        self.output_dim = outputdim
-        self.lr = lr
->>>>>>> 7fe22462
         self.lamb = lamb
         self.device = device
         self.output_learning = output_learning
@@ -178,44 +133,14 @@
         if self.triangle:
             m = torch.mean(x)
             x = x - m
-<<<<<<< HEAD
         if self.inhib == Inhibition.RePU:
             x=torch.relu(x)
             max_ele=torch.max(x).item()
             x/=(max_ele + 1e-9)
-=======
-        x=torch.relu(x)
-        max_ele=torch.max(x).item()
-        x/=(max_ele + 1e-9)
-        if self.inhib == Inhibition.RePU:
->>>>>>> 7fe22462
             x=torch.pow(x, self.lamb)
         elif self.inhib == Inhibition.Softmax:
             x = nn.Softmax()(x)
         return x
-<<<<<<< HEAD
-=======
-
-    #SoftHebb
-    def update_weights_softhebb(self, input, preactivation, output):
-        with torch.no_grad():
-            y = output.squeeze()
-            initial_weight = self.feedforward.weight
-            delta_w = L.update_weight_softhebb(input, preactivation, output, initial_weight, inhibition=self.inhib)
-            new_weights = initial_weight + self.lr *  delta_w
-            self.feedforward.weight = nn.Parameter(new_weights, requires_grad=False)
-            self.exponential_average = torch.add(self.gamma * self.exponential_average, (1 - self.gamma) * y)
-
-    # Fully orthogonal
-    def update_weights_FullyOrthogonal(self, input, output):
-        with torch.no_grad():
-            y = output.squeeze()
-            initial_weight = self.feedforward.weight
-            delta_w = L.update_weights_FullyOrthogonal(input, y, initial_weight)
-            new_weights = initial_weight + self.lr *  delta_w
-            self.feedforward.weight = nn.Parameter(new_weights, requires_grad=False)
-            self.exponential_average = torch.add(self.gamma * self.exponential_average, (1 - self.gamma) * y)
->>>>>>> 7fe22462
     
     def classifier_update_contrastive(self, input, output, true_output):
         with torch.no_grad():
@@ -232,30 +157,6 @@
         outer = torch.outer(output, input)
         self.feedforward.weight=nn.Parameter(self.lr * outer + self.feedforward.weight,
                                              requires_grad=False)
-<<<<<<< HEAD
-=======
-    
-    def update_weights(self, input, preactivation, prediction,  true_output=None):
-        if self.is_output_layer:
-
-            if self.o_learning == LearningRule.OutputContrastiveSupervised:
-                self.classifier_update_contrastive(input, prediction, true_output)
-            elif self.o_learning == LearningRule.Supervised:
-                self.classifier_update_supervised(input, true_output)
-            elif self.o_learning == LearningRule.SoftHebb:
-                self.update_weights_softhebb(input, preactivation, true_output)
-            elif self.o_learning == LearningRule.Orthogonal:
-                self.update_weights_FullyOrthogonal(input, true_output)
-
-        elif self.w_update == LearningRule.OrthogonalExclusive:
-                self.update_weights_OrthogonalExclusive(input, prediction)
-        elif self.w_update == LearningRule.SoftHebb:
-            self.update_weights_softhebb(input, preactivation, prediction)
-        elif self.w_update == LearningRule.FullyOrthogonal:
-            self.update_weights_FullyOrthogonal(input, prediction)
-        else:
-            raise ValueError("Not Implemented")
->>>>>>> 7fe22462
         
     def update_weights_softhebb(self, input, preactivation, output):
         with torch.no_grad():
@@ -464,13 +365,8 @@
 class ConvolutionHebbianLayer(nn.Module):
     def __init__(self, input_shape, kernel, stride, in_ch, out_ch, lambd, lr, rho, device,
                  eta=1, padding=0,
-<<<<<<< HEAD
-                 weightlearning=Learning.SoftHebb, weightscaling=WeightScale.WeightNormalization, triangle=False, 
-                 whiten_input=False, b=1, inhibition = Inhibition.RePU):
-=======
                  weightlearning=LearningRule.SoftHebb, weightscaling=WeightScale.WeightNormalization, triangle=False,
                  is_output_layer=False, whiten_input=False, b=1, inhibition = Inhibition.RePU):
->>>>>>> 7fe22462
         super(ConvolutionHebbianLayer, self).__init__()
         self.input_shape = input_shape  # (height, width)
         self.kernel = kernel
@@ -559,6 +455,7 @@
 
         output /= (max_ele + 1e-9)
 
+        if self.inhib == Inhibition.RePU:
         if self.inhib == Inhibition.RePU:
             output=torch.pow(output, self.lamb)
         elif self.inhib == Inhibition.Softmax:
@@ -843,13 +740,8 @@
 def CNNBaseline_Model(inputshape, kernels, channels, strides=None, padding=None, lambd=1, lr=0.005,
                       gamma=0.99, epsilon=0.01, rho=1e-3, eta=1e-3, b=1e-4,
                       nbclasses=10, topdown=True, device=None,
-<<<<<<< HEAD
-                      learningrule=Learning.OrthogonalExclusive,
-                      weightscaling=WeightScale.WeightNormalization, outputlayerrule=ClassifierLearning.Contrastive,
-=======
                       learningrule=LearningRule.OrthogonalExclusive,
                       weightscaling=WeightScale.WeightNormalization, outputlayerrule=LearningRule.OutputContrastiveSupervised,
->>>>>>> 7fe22462
                       triangle=False, whiten_input=False, inhibition=Inhibition.RePU):
     if padding is None:
         padding = [0] * len(kernels)
