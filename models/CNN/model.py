import os 
import torch
import torch.nn as nn
import math
from tqdm.auto import tqdm
import matplotlib.pyplot as plt
import time
import torch.nn.functional as F
import models.learning as L
from models.hyperparams import (ImageType, LearningRule, WeightScale, Inhibition, oneHotEncode,
                                InputProcessing, cnn_output_formula_2D)
from models.CNN.layers import ConvolutionHebbianLayer, ConvSoftHebbLayer, PoolingLayer, GradientClassifierLayer


class ConvolutionalNeuralNet(nn.Module):

    def __init__(self, device):
        super(ConvolutionalNeuralNet, self).__init__()
        self.layers = nn.ModuleDict()
        self.iteration = 3
        self.device = device
        

    def add_layer(self, name, layer):
        self.layers[name] = layer
    
    def set_iteration(self, i):
        self.iteration = i

    """
    Used in feedforward models
    """

    def train_conv(self, x, label=None): 
        self.train()
        with torch.no_grad():
            for layer in self.layers.values():
                if isinstance(layer, PoolingLayer):
                    x = layer(x) 
                elif isinstance(layer, ConvSoftHebbLayer):
                    target = label if layer.is_output_layer else None
                    x = layer(x, target=target)
                else:
                    break
            return x
        
    def test_conv(self, x):
        self.eval()
        for layer in self.layers.values():
            if isinstance(layer, GradientClassifierLayer):
                break
            x = layer.forward(x)
        return x


    def train_classifier(self, x, label=None):
        with torch.no_grad():
            y = self.test_conv(x)
            y = y.reshape(y.shape[0], -1)
        for layer in self.layers.values():
            if isinstance(layer, GradientClassifierLayer):
                pred = layer.forward(y, label)
        return pred
    

    def forward(self, x, label=None):
        with torch.no_grad():
            y = self.train_conv(x, label)
            y = y.reshape(y.shape[0], -1)
        for layer in self.layers.values():
            if isinstance(layer, GradientClassifierLayer):
                pred = layer.forward(y, label)
        return pred

    def forward_test(self, x):
        self.eval()
        with torch.no_grad():
            y = self.test_conv(x)
            y = y.reshape(y.shape[0], -1)
        for layer in self.layers.values():
            if isinstance(layer, GradientClassifierLayer):
                pred = layer.forward(y)
        return pred
    
    
    def set_conv_training_layers(self, layers_to_train):
        for layer in self.layers.values():
            if layer in layers_to_train:
                layer.train()
            else:
                layer.eval()



    """
    Used in topdown models
    """
    """
    def TD_inference(self, input, clamped_output=None):
        with torch.no_grad():
            layers = list(self.layers.values())
            nb_layers = len(layers)
            hlist = [None] * nb_layers
            ulist = [None] * nb_layers
            hlist[-1] = clamped_output
            for _ in range(self.iteration):
                x = input
                for idx in range(nb_layers-1):
                    h_l = hlist[idx+1]
                    u, x = layers[idx].TD_forward(x, h_l)
                    hlist[idx] = x.clone()
                    ulist[idx] = u.clone()
                lastu, prediction = layers[-1].TD_forward(hlist[-2], None)
                if clamped_output is None:
                    hlist[-1] = prediction.clone()
                ulist[-1] = lastu.clone()
            return ulist, hlist, prediction

    def initialize_TD_weights(self):
        layers = list(self.layers.values())
        nb_layers = len(layers)
        for i in range(nb_layers-2):
            layers[i].convolutionTD.weight = nn.Parameter(layers[i+1].top_down_weights(), requires_grad=False)
        layers[-2].W_TD = layers[-1].top_down_weights()

    def initialize_TD_factors(self):
        layers = list(self.layers.values())
        nb_layers = len(layers)
        for i in range(nb_layers - 2):
            layers[i].set_TD_factor(layers[i+1].fold_unfold_divisor)

    def TD_forward(self, x, clamped=None, update_weights=True):
        with torch.no_grad():
            self.initialize_TD_weights()
            ulist, hlist, prediction = self.TD_inference(x, clamped_output=clamped)
            if update_weights:
                self.update_weights(x, hlist, ulist, prediction)
            return prediction
    
    def set_training_layers(self, inp, hlist, ulist, prediction):
        layers = list(self.layers.values())
        nb_layers = len(layers)
        hlist = [inp] + hlist
        for idx in range(nb_layers-1):
            i = hlist[idx]
            u = ulist[idx]
            o = hlist[idx+1]
            layers[idx].update_weights(i, u, o, None)
        i = hlist[-2].reshape(hlist[-2].shape[0], -1)
        layers[-1].update_weights(i, ulist[-1], prediction, hlist[-1])
        #layers[-1].weight_decay()

        def TD_forward_test(self, x):
        return self.TD_forward(x, update_weights=False)
    """
    
    



class Hebbian_Classifier(nn.Module):
    def __init__(self, inputdim, outputdim, device, basemodel, lr):
        super(Hebbian_Classifier, self).__init__()
        self.inputdim = inputdim
        self.outputdim = outputdim
        self.device = device
        self.basemodel = basemodel
        self.linear = nn.Linear(inputdim, outputdim, bias=False)
        self.lr = lr
        self.lamb = 1
        self.triangle = False
        self.inhib = Inhibition.Softmax ##
        self.output_learning = LearningRule.OutputContrastiveSupervised

    def inhibition(self, x):
        if self.triangle:
            m = torch.mean(x)
            x = x - m
        if self.inhib == Inhibition.RePU:
            x=torch.relu(x)
            max_ele=torch.max(x).item()
            x/=(max_ele + 1e-9)
            x=torch.pow(x, self.lamb)
        elif self.inhib == Inhibition.Softmax:
            x = nn.Softmax()(x)
        return x
    
    def classifier_update_contrastive(self, input, output, true_output):
        with torch.no_grad():
            output = output.squeeze()
            input = input.squeeze()
            true_output = true_output.squeeze()
            outer = torch.outer(true_output - output, input)
            self.linear.weight=nn.Parameter(torch.relu(self.lr * outer + self.linear.weight),
                                                 requires_grad=False)

    def classifier_update_supervised(self, input, output):
        output = output.squeeze()
        input = input.squeeze()
        outer = torch.outer(output, input)
        self.linear.weight=nn.Parameter(self.lr * outer + self.linear.weight,
                                             requires_grad=False)
        
    def update_weights_softhebb(self, input, preactivation, output):
        with torch.no_grad():
            initial_weight = self.linear.weight
            delta_w = L.update_weight_softhebb(input, preactivation, output, initial_weight)
            new_weights = initial_weight + self.lr *  delta_w
            self.linear.weight = nn.Parameter(new_weights, requires_grad=False)

    def update_weights(self, x, u, y, true_output):
        if self.output_learning == LearningRule.SoftHebb:
            self.update_weights_softhebb(x, u, true_output)
        elif self.output_learning == LearningRule.OutputContrastiveSupervised:
            self.classifier_update_contrastive(x, y, true_output)
        elif self.output_learning == LearningRule.Supervised:
            self.classifier_update_supervised(x, true_output)

    def train_conv(self, x, label):
        return self.basemodel(x, label)

    def train_classifier(self, x, label):
        self.basemodel.eval()
        with torch.no_grad():
            y = self.basemodel.forward_test(x)
            y = y.reshape(y.shape[0], -1)
        u = self.linear(y)
        #pred = self.inhibition(u)
        self.update_weights(y, u, u, true_output=label)
        return u, y 
    
    # def forward(self, x, label):
    #     self.basemodel.eval()
    #     with torch.no_grad():
    #         y = self.basemodel(x, label)
    #         y = y.reshape(y.shape[0], -1)
    #     self.optim.zero_grad()
    #     pred = self.linear(self.drop(y))
    #     loss = self.lossfn(pred, label)
    #     loss.backward()
    #     self.optim.step()
    #     return pred
    
    def forward_test(self, x):
        self.basemodel.eval()
        self.eval()
        with torch.no_grad():
            y = self.basemodel.forward_test(x)
            y = y.reshape(y.shape[0], -1)
        pred = self.linear(y)
        #pred = self.inhibition(pred)
        return pred


class Gradient_Classifier(nn.Module):
    def __init__(self, inputdim, outputdim, device, basemodel, lr):
        super(Gradient_Classifier, self).__init__()
        self.inputdim = inputdim
        self.outputdim = outputdim
        self.device = device
        self.basemodel = basemodel
        self.linear = nn.Linear(inputdim, outputdim)
        self.drop = nn.Dropout(0.5)

        self.optim = torch.optim.Adam(self.linear.parameters(), lr=lr)
        self.lossfn = nn.CrossEntropyLoss()

    
    def train_conv(self, x, label):
        with torch.no_grad():
            self.basemodel(x, label)

    def train_classifier(self, x, label):
        self.basemodel.eval()
        with torch.no_grad():
            y = self.basemodel.forward_test(x)
            y = y.reshape(y.shape[0], -1)
        self.optim.zero_grad()
        pred = self.linear(self.drop(y))
        loss = self.lossfn(pred, label)
        loss.backward()
        self.optim.step()
        return pred
    
    def forward(self, x, label):
        self.basemodel.train()
        with torch.no_grad():
            y = self.basemodel(x, label)
            y = y.reshape(y.shape[0], -1)
        self.optim.zero_grad()
        pred = self.linear(self.drop(y))
        loss = self.lossfn(pred, label)
        loss.backward()
        self.optim.step()
        return pred
    
    def forward_test(self, x):
        self.basemodel.eval()
        self.eval()
        with torch.no_grad():
            y = self.basemodel.forward_test(x)
            y = y.reshape(y.shape[0], -1)
        pred = self.linear(self.drop(y))
        return pred
    
    def set_training_layers(self, layers_to_train):
        for layer in self.basemodel.layers.values():
            if layer in layers_to_train:
                layer.train()
            else:
                layer.eval()
      

def CNN_Model_from_config(inputshape, config, device, nbclasses):
    mycnn = ConvolutionalNeuralNet(device)
    lamb = config['Lambda']
    lr = config['Lr']
    beta = config['beta']
    rho = config['Rho']
    eta = config['Eta']
    is_topdown = config['Topdown']
    input_channel = inputshape[0]
    nb_conv = len(config['Convolutions'])
    l_keys = list(config['Convolutions'].keys())
    inputsize = inputshape[1:]
    is_pool = config['PoolingBlock']['Pooling']
    for layer_idx in range(len(config['Convolutions'])):
        layerconfig = config['Convolutions'][l_keys[layer_idx]]
        globalparams = config['Convolutions']['GlobalParams']
        inhibition = Inhibition.RePU if globalparams['inhibition'] == "REPU" else Inhibition.Softmax
        convlayer = ConvolutionHebbianLayer(input_shape=inputsize, kernel=layerconfig['kernel'], stride=globalparams['stride'], in_ch=input_channel, out_ch=layerconfig['out_channel'], 
                                            lambd=lamb, lr=lr, rho=rho, device=device, eta=eta, padding=globalparams['padding'], paddingmode = globalparams['paddingmode'], triangle=globalparams['triangle'], 
                                            whiten_input=globalparams['whiten'], b=beta, inhibition=inhibition)
        if layerconfig['batchnorm']:
            convlayer.batchnorm = nn.BatchNorm2d(input_channel, affine=False)
        if is_pool:
            poolconfig = config["PoolingBlock"][l_keys[layer_idx]]
            poolglobalparams = config["PoolingBlock"]['GlobalParams']
            convlayer.set_pooling(kernel=poolconfig['kernel'], stride=poolglobalparams['stride'], padding=poolconfig['padding'], type=poolconfig['Type'])
        convlayer.compute_output_shape()
        if is_topdown and layer_idx < (nb_conv-1):
            convlayer.Set_TD(inc=config['Convolutions'][l_keys[layer_idx+1]]['out_channel'], outc=layerconfig['out_channel'], 
                             kernel=config['Convolutions'][l_keys[layer_idx+1]]['kernel'], stride=config['Convolutions'][l_keys[layer_idx+1]]['stride'])
        convlayer.normalize_weights()
        mycnn.add_layer(f"CNNLayer{layer_idx+1}", convlayer)
        input_channel = layerconfig['out_channel']
        inputsize = convlayer.output_shape
        print(f"New Image Dimensions after Convolution : {((layerconfig['out_channel'],) + inputsize)}")

    fc_inputdim = convlayer.nb_tiles * config['Convolutions'][l_keys[-1]]['out_channel']
    #print("Fully connected layer input dim : " + str(fc_inputdim))

    mymodel = Gradient_Classifier(fc_inputdim, nbclasses, device, mycnn, 0.001)
    
    mymodel = mymodel.to(device)

    return mymodel



def new_CNN_Model_from_config(inputshape, config, device, nbclasses):
    mycnn = ConvolutionalNeuralNet(device)
    lamb = config['Lambda']
    lr = config['classifierLr']
    w_lr = config['w_lr']
    b_lr = config['b_lr']
    l_lr = config['l_lr']
    w_norm = config['w_norm']
    is_topdown = config['Topdown']
    input_channel = inputshape[0]
    nb_conv = len(config['Convolutions']['Layers'])
    l_keys = list(config['Convolutions']['Layers'].keys())
    inputsize = inputshape[1:] # (height, width)
    is_pool = config['PoolingBlock']["GlobalParams"]['Pooling']
    padding_mode = config['Convolutions']["GlobalParams"]['paddingmode']
    triangle = config['Convolutions']["GlobalParams"]['triangle']
    preprocessing = InputProcessing.Whiten if config['Convolutions']["GlobalParams"]['whiten'] else InputProcessing.No 
    inhibition = Inhibition.RePU if config['Convolutions']["GlobalParams"]['inhibition'] == "REPU" else Inhibition.Softmax

    for layer_idx in range(nb_conv):
        layerconfig = config['Convolutions']["Layers"][l_keys[layer_idx]]
        globallayercongif = config['Convolutions']['GlobalParams']

        convlayer = ConvSoftHebbLayer(input_shape=inputsize, kernel=layerconfig['kernel'], in_ch=input_channel, out_ch=layerconfig['out_channel'], 
<<<<<<< HEAD
                                      stride=config['Convolutions']["GlobalParams"]['stride'], padding=config['Convolutions']["GlobalParams"]['padding'], 
                                      w_lr=w_lr, b_lr=b_lr, l_lr=l_lr, device=device, 
                                      is_output_layer=False, initial_weight_norm=w_norm, triangle=triangle, 
                                      initial_lambda=lamb, inhibition=inhibition, learningrule=LearningRule.SoftHebb, preprocessing=preprocessing,
                                      antihebb_factor=antihebb_factor)
=======
                                      stride=globallayercongif['stride'], padding=globallayercongif['padding'], w_lr=w_lr, b_lr=b_lr, l_lr=l_lr, device=device, 
                                      is_output_layer=False, initial_weight_norm=w_norm, triangle=triangle, 
                                      initial_lambda=lamb, inhibition=inhibition, learningrule=LearningRule.SoftHebb, preprocessing=preprocessing,)
>>>>>>> 6a8e6d91
        
        mycnn.add_layer(f"CNNLayer{layer_idx+1}", convlayer)

        input_channel = layerconfig['out_channel']
        inputsize = convlayer.output_shape # update inputsize for next layer
        
        if is_pool:
            poolconfig = config["PoolingBlock"]["Layers"][l_keys[layer_idx]]
            poollayer = PoolingLayer(kernel=poolconfig['kernel'], stride=config["PoolingBlock"]["GlobalParams"]["stride"], padding=poolconfig['padding'], pool_type=poolconfig['Type'])
            
            mycnn.add_layer(f"PoolLayer{layer_idx+1}", poollayer)
            
            inputsize = cnn_output_formula_2D(inputsize, poolconfig['kernel'], poolconfig['padding'], 1, config["PoolingBlock"]["GlobalParams"]["stride"])
            

        output_shape = inputsize
        n_tiles = output_shape[0] * output_shape[1]

        #if is_topdown and layer_idx < (nb_conv-1):
        #    convlayer.Set_TD(inc=config['Convolutions']["Layers"][l_keys[layer_idx+1]]['out_channel'], outc=layerconfig['out_channel'], 
        #                     kernel=config['Convolutions']["Layers"][l_keys[layer_idx+1]]['kernel'], stride=conv_stride)
        

    fc_inputdim = n_tiles * config['Convolutions']["Layers"][l_keys[-1]]['out_channel']
    #print("Fully connected layer input dim : " + str(fc_inputdim))
    
    classifier = GradientClassifierLayer(fc_inputdim, nbclasses, lr)
    mycnn.add_layer(f"ClassifierLayer", classifier)

    mycnn = mycnn.to(device)

    return mycnn



def CNNBaseline_Model(inputshape, kernels, channels, strides=None, padding=None, lambd=1, lr=0.005,
                      gamma=0.99, epsilon=0.01, rho=1e-3, eta=1e-3, b=1e-4,
                      nbclasses=10, topdown=True, device=None,
                      learningrule=LearningRule.Orthogonal,
                      weightscaling=WeightScale.WeightNormalization, outputlayerrule=LearningRule.OutputContrastiveSupervised,
                      triangle=False, whiten_input=False, inhibition=Inhibition.RePU):
    if padding is None:
        padding = [0] * len(kernels)
    if strides is None:
        strides = [1] * len(kernels)

    mycnn = ConvolutionalNeuralNet(device)
    input_channels = inputshape[0]
    input_size = inputshape[1:]

    layer_id = 1
    for kernel, out_chan, stride, pad in zip(kernels, channels, strides, padding):
        convlayer = ConvolutionHebbianLayer(input_size, kernel, stride, input_channels, out_chan, lambd, lr, gamma,
                                            epsilon, rho, eta=eta, device=device, padding=pad, weightlearning=learningrule,
                                            weightscaling=weightscaling, triangle=triangle, whiten_input=whiten_input, b=b, inhibition=inhibition)
        if topdown and layer_id < len(kernels):
            convlayer.Set_TD(inc=channels[layer_id], outc=out_chan, kernel=kernels[layer_id], stride=strides[layer_id])
        convlayer.normalize_weights()
        mycnn.add_layer(f"CNNLayer{layer_id}", convlayer)
        layer_id += 1
        input_channels = out_chan
        input_size = convlayer.output_shape
        print(f"New Image Dimensions after Convolution : {((out_chan,) + input_size)}")


    fc_inputdim = convlayer.nb_tiles * out_chan
    print("Fully connected layer input dim : " + str(fc_inputdim))
    
    heblayer = Hebbian_Layer(inputdim=fc_inputdim, outputdim=nbclasses, lr=lr, lamb=lambd, rho=rho, eta=eta,
                             gamma=gamma, eps=epsilon, device=device, is_output_layer=True,
                             output_learning=outputlayerrule, weightscaling=weightscaling, triangle=triangle, b=b, inhibition=inhibition)

    mycnn.add_layer("HebLayer", heblayer)

    if topdown:
        mycnn.initialize_TD_factors()
    
    mycnn = mycnn.to(device)

    return mycnn



def Save_Model(mymodel, dataset, rank, topdown, v_input, device, acc):
    timestr = time.strftime("%Y%m%d-%H%M%S")
    if topdown:
        foldername = os.getcwd() + '/SavedModels_3/CNN_TD_' + dataset + '_' + str(rank) + '_' + str(acc) + '_' + timestr
    else:
        foldername = os.getcwd() + '/SavedModels_3/CNN_FF_' + dataset + '_' + str(rank) + '_' + str(acc) + '_' + timestr

    if not os.path.exists(foldername):
        os.mkdir(foldername)

    if not os.path.isfile(foldername + '/model'):
        torch.save(mymodel.state_dict(), foldername + '/model')

    view_filters(mymodel, foldername)
    if topdown:
        view_TD_weights(mymodel, foldername, v_input, device)
    else:
        view_ff_weights(mymodel, foldername, v_input, device)


def view_filters(v_model, folder):
    w1 = v_model.layers['CNNLayer1'].convolution.weight.detach().to('cpu')
    w2 = v_model.layers['CNNLayer2'].convolution.weight.detach().to('cpu')
    w3 = v_model.layers['CNNLayer3'].convolution.weight.detach().to('cpu')
    visualize_filters(w1, folder + '/Conv1.png')
    visualize_filters(w2, folder + '/Conv2.png')
    visualize_filters(w3, folder + '/Conv3.png')
    view_classifier(v_model, folder + '/Classifier.png')

def view_classifier(v_model, file):
    nb = int(math.ceil(math.sqrt(10)))

    nb_ele = v_model.layers['HebLayer'].feedforward.weight.size(0)
    fig, axes = plt.subplots(nb, nb, figsize=(32,32))
        
    weight = v_model.layers['HebLayer'].feedforward.weight.detach().to('cpu')
    sq = int(math.ceil(math.sqrt(weight.size(1))))
    weight = F.pad(weight, (0, sq**2 - weight.size(1)))

    for ele in range(nb_ele):
        random_feature_selector = weight[ele]
        heatmap = random_feature_selector.view(int(math.sqrt(weight.size(1))),
                                                int(math.sqrt(weight.size(1))))
        ax = axes[ele // nb, ele % nb]
        im = ax.imshow(heatmap, cmap='hot', interpolation='nearest')
        fig.colorbar(im, ax=ax)
        ax.set_title(f'Weight {ele}')

    plt.tight_layout()
    plt.savefig(file)

def visualize_filters(w1, file):
    fig, axes = plt.subplots(w1.size(1), w1.size(0), figsize=(20, 15))

    if w1.size(1) == 1:
        for i2 in range(w1.size(0)):
            img = w1[i2].squeeze(0)
            axes[i2].imshow(img, interpolation='nearest')
    elif w1.size(0) == 1:
        for i2 in range(w1.size(1)):
            img = w1[0][i2]
            axes[i2].imshow(img, interpolation='nearest')
    else:
        for i in range(w1.size(1)):
            for i2 in range(w1.size(0)):
                img = w1[i2][i]
                axes[i][i2].imshow(img, interpolation='nearest')
    plt.savefig(file)



def view_ff_weights(v_model, folder, v_input, device):
    inputs, data = v_input[0], v_input[1]
    inputs = inputs.reshape(1,1,28,28).to(device)
    fmaps = v_model.layers['CNNLayer1'].forward_test(inputs)
    fmaps2 = v_model.layers['CNNLayer2'].forward_test(fmaps)
    fmaps3 = v_model.layers['CNNLayer3'].forward_test(fmaps2)

    view_map(fmaps, folder + '/Fmap1.png')
    view_map(fmaps2, folder + '/Fmap2.png')
    view_map(fmaps3, folder + '/Fmap3.png')


def view_TD_weights(self, folder, v_input, device):
    inputs, data = v_input[0], v_input[1]
    inputs = inputs.reshape(1,1,28,28).to(device)
    layers = list(self.layers.values())
    nb_layers = len(layers)
    hlist = [None]*nb_layers
    for _ in range(self.iteration):
        x = inputs
        for idx in range(nb_layers-2):
            h_l = hlist[idx+1]
            x = layers[idx].TD_forward(x, h_l)
            hlist[idx] = x
        x_l = layers[-2].TD_forward(hlist[-3], hlist[-1], layers[-1].feedforward.weight)
        hlist[-2] = x_l
        x_L = layers[-1].forward_test(hlist[-2])
        hlist[-1] = x_L

    for idx in range(len(hlist)-1):
        view_map(hlist[idx], folder + '/Fmap' + str(idx+1) + '.png')
    

def view_map(fmaps, file):
    fmaps = fmaps.detach().to('cpu')
    if fmaps.size(1) == 1:
        plt.imshow(fmaps[0][0], interpolation='nearest')
        plt.colorbar()
        plt.savefig(file)
    else:
        fig, axes = plt.subplots(2, fmaps.size(1)//2, figsize=(20,5))
        for i in range(fmaps.size(1)//2):
            img = fmaps[0][i]
            axes[0, i].imshow(img, interpolation='nearest')
        for i in range(fmaps.size(1)//2):
            img = fmaps[0][i+fmaps.size(1)//2]
            axes[1, i].imshow(img, interpolation='nearest')
        plt.savefig(file)<|MERGE_RESOLUTION|>--- conflicted
+++ resolved
@@ -382,17 +382,9 @@
         globallayercongif = config['Convolutions']['GlobalParams']
 
         convlayer = ConvSoftHebbLayer(input_shape=inputsize, kernel=layerconfig['kernel'], in_ch=input_channel, out_ch=layerconfig['out_channel'], 
-<<<<<<< HEAD
-                                      stride=config['Convolutions']["GlobalParams"]['stride'], padding=config['Convolutions']["GlobalParams"]['padding'], 
-                                      w_lr=w_lr, b_lr=b_lr, l_lr=l_lr, device=device, 
-                                      is_output_layer=False, initial_weight_norm=w_norm, triangle=triangle, 
-                                      initial_lambda=lamb, inhibition=inhibition, learningrule=LearningRule.SoftHebb, preprocessing=preprocessing,
-                                      antihebb_factor=antihebb_factor)
-=======
                                       stride=globallayercongif['stride'], padding=globallayercongif['padding'], w_lr=w_lr, b_lr=b_lr, l_lr=l_lr, device=device, 
                                       is_output_layer=False, initial_weight_norm=w_norm, triangle=triangle, 
                                       initial_lambda=lamb, inhibition=inhibition, learningrule=LearningRule.SoftHebb, preprocessing=preprocessing,)
->>>>>>> 6a8e6d91
         
         mycnn.add_layer(f"CNNLayer{layer_idx+1}", convlayer)
 
