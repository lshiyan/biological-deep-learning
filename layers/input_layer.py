import torch
from torch.utils.data import TensorDataset
import os
import pandas as pd
from layers.layer import NetworkLayer
from typing import IO, List


class InputLayer (NetworkLayer):
    """
    Class defining how the input dataset will be processed before feeding it to the network
    
    @instance attr.
        PARENT ATTR.
            * Not used for this layer *
        OWN ATTR.
            train_data (str) = train data filename (.ubyte)
            train_label (str) = train label filename (.ubyte)
            train_filename (str) = train data (img + label) filename (.csv)
            test_data (str) = test data filename (.ubyte)
            test_label (str) = test label filename (.ubyte)
            test_filename (str) = test data (img + label) filename (.csv)
    """
<<<<<<< HEAD
    def __init__(self, train_data, train_label, train_filename, test_data, test_label, test_filename):
        super().__init__(0, 0)
        self.train_data = train_data
        self.train_label = train_label
        self.train_filename = train_filename
        self.test_data = test_data
        self.test_label = test_label
        self.test_filename = test_filename
=======
    def __init__(self, train_data: str, 
                 train_label: str, 
                 train_filename: str, 
                 test_data: str, 
                 test_label: str, 
                 test_filename: str) -> None:
        """
        Constructor method
        @param
            train_data: train data filename (.ubyte)
            train_label: train label filename (.ubyte)
            train_filename: train data (img + label) filename (.csv)
            test_data: test data filename (.ubyte)
            test_label: test label filename (.ubyte)
            test_filename: test data (img + label) filename (.csv)
        @return
            None
        """
        super().__init__(0, 0, 0)
        self.train_data: str = train_data
        self.train_label: str = train_label
        self.train_filename: str = train_filename
        self.test_data: str = test_data
        self.test_label: str = test_label
        self.test_filename: str = test_filename
>>>>>>> 0825d930


    def setup_data(self, data_type: str = 'train'):
        """
        Function to setup requested dataset
        @param
            data_type: which dataset to setup
        @return
            tensor dataset containing (data, label)
        """
        filename: str = None
        data: str = None
        label: str = None
        size: int = None
        
        # Which dataset to setup
        if data_type == 'train':
            filename = self.train_filename
            data = self.train_data
            label = self.train_label
            size = 60000
        
        elif data_type == 'test':
            filename = self.test_filename
            data = self.test_data
            label = self.test_label
            size = 10000
        
        # Converting to .csv file if needed
        if not os.path.exists(filename):
            InputLayer.convert(data, label, filename, size, 28)
         
        # Setup dataset   
        data_frame: pd.DataFrame = pd.read_csv(filename, header=None, on_bad_lines='skip')
        labels: torch.Tensor = torch.tensor(data_frame[0].values)
        data_tensor: torch.Tensor = torch.tensor(data_frame.drop(data_frame.columns[0], axis=1).values, dtype=torch.float)
        data_tensor /= 255
        
        return TensorDataset(data_tensor, labels)
        

    @classmethod
    def convert(cls, img_file: str, 
                label_file: str, 
                out_file: str, 
                data_size: int, 
                img_size: int) -> None:
        """
        CLASS METHOD
        Convert .ubyte files into a .csv file for ease of use
        @param
            img_file: path to image files
            label_file: path to file with labels
            out_file: path to .cvs file that merges data and label
            data_size: number of data inputs
            img_size: size of image
        @return
            None
        """    
        # Get absolute path of all the necessary files (img, label, out)
        project_root: str = os.getcwd()
        img_file: str = os.path.join(project_root, img_file)
        label_file: str = os.path.join(project_root, label_file)
        out_file: str = os.path.join(project_root, out_file)

        # Open all necessary files
        imgs: IO = open(img_file, "rb")
        out: IO = open(out_file, "w")
        labels: IO = open(label_file, "rb")
        
        # Skip header bytes
        imgs.read(16)
        labels.read(8)
        
        # Create a 2D list of images where each image is a 1D list where the first element is the label
        img_size = img_size**2
        images: List[List[int]] = []

        for _ in range(data_size):
            image: List[int] = [int.from_bytes(labels.read(1), byteorder='big')]
            for _ in range(img_size):
                image.append(int.from_bytes(imgs.read(1), byteorder='big'))
            images.append(image)

        # Convert each image from 1D list to a comma-seperated str and write it into out file
        for image in images:
            out.write(",".join(str(pix) for pix in image) + "\n")
        
        # Close files
        imgs.close()
        out.close()
        labels.close()
        

    # List of all methods from layers.NetworkLayer that are not needed for this layer
    # TODO: find a better way to implement the logic of having an input processing layer that still extends the layer.NetworkLayer interface
    def create_id_tensors(self): pass
    def update_weights(self): pass
    def update_bias(self): pass
    def forward(self, input, clamped_output): pass
    def _train_forward(self, x, clamped_output=None): pass
    def _eval_forward(self, x): pass
    def visualize_weights(self, path, num, use): pass
    def active_weights(self): pass<|MERGE_RESOLUTION|>--- conflicted
+++ resolved
@@ -21,16 +21,6 @@
             test_label (str) = test label filename (.ubyte)
             test_filename (str) = test data (img + label) filename (.csv)
     """
-<<<<<<< HEAD
-    def __init__(self, train_data, train_label, train_filename, test_data, test_label, test_filename):
-        super().__init__(0, 0)
-        self.train_data = train_data
-        self.train_label = train_label
-        self.train_filename = train_filename
-        self.test_data = test_data
-        self.test_label = test_label
-        self.test_filename = test_filename
-=======
     def __init__(self, train_data: str, 
                  train_label: str, 
                  train_filename: str, 
@@ -56,7 +46,6 @@
         self.test_data: str = test_data
         self.test_label: str = test_label
         self.test_filename: str = test_filename
->>>>>>> 0825d930
 
 
     def setup_data(self, data_type: str = 'train'):
